--- conflicted
+++ resolved
@@ -330,10 +330,7 @@
         maxHp: unit.maxHp,
         currentMp: unit.currentMp, // PRESERVE MP for ability system
         maxMp: 50,
-<<<<<<< HEAD
-=======
         buffState: { buffs: [] },
->>>>>>> 1655a0ff
         atk: unit.atk,
         def: unit.def,
         speed: unit.speed,
@@ -352,10 +349,7 @@
         maxHp: template.baseStats.hp,
         currentMp: 50, // Enemies start with full MP
         maxMp: 50,
-<<<<<<< HEAD
-=======
         buffState: { buffs: [] },
->>>>>>> 1655a0ff
         atk: template.baseStats.atk,
         def: template.baseStats.def,
         speed: template.baseStats.speed,
