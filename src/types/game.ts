/*
 * NextEra MVP Type System
 * 
 * Core data contracts for the NextRealDeal MVP.
 * Based on architecture decisions (Oct 20, 2025):
 * - Role = Archetype (Decision #3)
 * - No threat scores (Decision #2)
 * - Static counter tags (Decision #4)
 * - Permadeath defeat flow (Decision #5)
 */

/**
 * NextEraGame - Type System
 * 
 * This file contains all type definitions for the game.
 * 
 * ============================================
 * IMPLEMENTATION STATUS
 * ============================================
 * 
 * ✅ FULLY IMPLEMENTED:
 * - Core game types (Unit, Opponent, Battle, Reward, etc.)
 * - Save/load system types (SaveEnvelope, SaveSliceChoice, etc.)
 * - State machine types (GameState, transitions)
 * - All current game systems have full type coverage
 * 
 * 📋 PLANNED (Type scaffolding in place, NOT YET IMPLEMENTED):
 * - Equipment System (Equipment interface)
 * - Inventory Management (InventoryData interface)
 * - Leveling System (LevelingData interface)
 * - Power Booster System (PowerBooster interface)
 * 
 * ============================================
 * WHEN IMPLEMENTING FUTURE FEATURES
 * ============================================
 * 
 * Follow this process:
 * 1. Remove "TODO" comments from relevant type
 * 2. Create corresponding System class (e.g., EquipmentSystem.ts)
 * 3. Create UI screens/components
 * 4. Write comprehensive tests (unit + integration)
 * 5. Update save/load logic with proper defaults
 * 6. Update GameController to orchestrate new system
 * 7. Add to state machine if new screens needed
 * 
 * All future feature fields in SaveEnvelope are OPTIONAL
 * to maintain backward compatibility with existing saves.
 */

import type { Result } from '../utils/Result.js';

// ============================================
// Core Game Types
// ============================================

/**
 * Unit role (also serves as archetype per Decision #3)
 */
export type Role = 'Tank' | 'DPS' | 'Support' | 'Specialist';

/**
 * Unit tags for type advantages and theming
 */
export type Tag = 'Undead' | 'Mech' | 'Beast' | 'Holy' | 'Arcane' | 'Nature';

/**
 * Opponent difficulty levels
 * - Standard: Easiest, at least one per choice set
 * - Normal: Moderate difficulty
 * - Hard: Challenging, at most one per choice set
 */
export type Difficulty = 'Standard' | 'Normal' | 'Hard';

// ============================================
// Progression Systems (Rank, Class, Gems, Abilities)
// ============================================

/**
 * Unit Rank System
 * - Units start at C rank
 * - Merge duplicate units to upgrade rank (C→B→A→S)
 * - Each rank provides stat multiplier to base stats
 */
export type UnitRank = 'C' | 'B' | 'A' | 'S';

/**
 * Base Class System
 * - Determines unit's fundamental combat style
 * - Inherited from template
 */
export type BaseClass = 'Warrior' | 'Mage' | 'Rogue' | 'Cleric' | 'Tank' | 'Support' | 'Specialist';

/**
 * Subclass System
 * - Granted by equipped gems (Golden Sun Djinn-style)
 * - Provides percentage-based stat modifiers
 * - Persists while gem equipped
 */
export type Subclass = 
  | 'Fire Adept'
  | 'Water Adept'
  | 'Earth Adept'
  | 'Air Adept'
  | 'Mystic Adept';

/**
 * Class modifiers (percentage bonuses from subclass)
 */
export interface ClassModifiers {
  readonly hp: number;      // Multiplier (1.0 = 100%, 1.1 = +10%)
  readonly attack: number;
  readonly defense: number;
  readonly speed: number;
}

/**
 * Ability System - MP-based spells
 */
export type AbilityTargetType = 
  | 'single_enemy'
  | 'all_enemies'
  | 'single_ally'
  | 'all_allies'
  | 'self';

export type AbilityEffectType = 
  | 'damage'
  | 'heal'
  | 'buff'
  | 'debuff'
  | 'debuff_remove';

export interface AbilityEffect {
  readonly type: AbilityEffectType;
  readonly target: AbilityTargetType;
  readonly power: number;
  readonly element?: 'fire' | 'water' | 'earth' | 'air' | 'physical';
  readonly buffStat?: 'attack' | 'defense' | 'speed';
  readonly buffAmount?: number;
  readonly buffDuration?: number; // In turns
}

export interface Ability {
  readonly id: string;
  readonly name: string;
  readonly description: string;
  readonly mpCost: number;
  readonly effect: AbilityEffect;
}

/**
 * Active buff/debuff on a unit
 */
export interface ActiveBuff {
  readonly id: string;              // Unique ID for this buff instance
  readonly stat: 'attack' | 'defense' | 'speed';  // Which stat is affected
  readonly amount: number;          // Modifier amount (can be negative for debuffs)
  readonly duration: number;        // Remaining turns
  readonly source: string;          // Ability ID that created this buff
  readonly sourceName: string;      // Ability name (for display)
}

/**
 * Buff manager for tracking multiple buffs on a unit
 */
export interface BuffState {
  readonly buffs: readonly ActiveBuff[];  // All active buffs
}

/**
 * Gem System - Djinn-inspired equipment
 */
export type GemState = 'active' | 'inactive';

export interface GemPassiveBonus {
  readonly hp?: number;
  readonly attack?: number;
  readonly defense?: number;
  readonly speed?: number;
}

export interface EquippedGem {
  readonly gemId: string;
  readonly state: GemState;
}

// ============================================
// Unit System
// ============================================

/**
 * Basic combat unit (minimal interface for battles)
 */
export interface Unit {
  readonly id: string;
  readonly name: string;
  readonly hp: number;
  readonly maxHp: number;
  readonly atk: number;
  readonly def: number;
  readonly speed: number;
}

/**
 * Enemy unit template (catalog definition)
 */
export interface EnemyUnitTemplate {
  readonly id: string;
  readonly name: string;
  readonly role: Role;
  readonly tags: readonly Tag[];
  readonly baseStats: {
    readonly hp: number;
    readonly atk: number;
    readonly def: number;
    readonly speed: number;
  };
  readonly portraitUrl?: string;
  readonly spriteUrl?: string;
  readonly description?: string;
}

/**
 * Player unit (extends Unit with progression systems)
 */
export interface PlayerUnit extends Unit {
  readonly templateId: string; // Links to EnemyUnitTemplate (for detecting duplicates in merge system)
  readonly role: Role;
  readonly tags: readonly Tag[];
  
  // ===== PROGRESSION SYSTEMS =====
  readonly rank: UnitRank; // Starts at 'C', upgrades via merging duplicates
  readonly baseClass: BaseClass; // Fundamental class (inherited from template)
  readonly subclass?: Subclass; // Granted by equipped gem
  
  // ===== LEVELING (Foundation - implemented later) =====
  readonly level: number;      // Starts at 1
  readonly experience: number; // Starts at 0
  
  // ===== CURRENT BATTLE STATE =====
  readonly currentMp: number; // Current MP (for abilities), max 50
  
  // ===== EQUIPMENT =====
  readonly equippedWeapon?: string;
  readonly equippedArmor?: string;
  readonly equippedAccessory?: string;
  readonly equippedGem?: EquippedGem; // NEW: Gem system
  
  // ===== DISPLAY =====
  readonly portraitUrl?: string;
  readonly spriteUrl?: string;
}

/**
 * Battle unit (mutable combat state)
 * Used during battle execution - allows HP to change
 */
export interface BattleUnit {
  readonly id: string;
  readonly name: string;
  readonly role: Role;
  readonly tags: readonly Tag[];
  currentHp: number; // MUTABLE during battle
  readonly maxHp: number;
  currentMp: number; // MUTABLE during battle (for abilities)
  readonly maxMp: number; // Maximum MP (typically 50)
<<<<<<< HEAD
=======
  readonly buffState: BuffState; // Active buffs/debuffs
>>>>>>> 1655a0ff
  readonly atk: number;
  readonly def: number;
  readonly speed: number;
  readonly isPlayer: boolean;
  readonly originalIndex: number; // For deterministic tie-breaking
  readonly spriteUrl?: string; // For displaying unit sprites (especially recruited enemies)
  readonly portraitUrl?: string; // For unit portraits
}

// ============================================
// Opponent System (ChoiceSystem)
// ============================================

/**
 * Opponent specification (catalog entry)
 * Defines a complete opponent encounter
 */
export interface OpponentSpec {
  readonly id: string;
  readonly name: string;
  readonly difficulty: Difficulty;
  readonly units: readonly EnemyUnitTemplate[];
  readonly primaryTag: Tag; // For diversity checks
  readonly counterTags: readonly Tag[]; // Decision #4: Static, manually curated
  readonly specialRule?: string; // Optional special battle mechanic
  readonly rewardHint: string; // What player might get (e.g., "Dark Artifacts")
}

/**
 * Opponent preview card (shown in opponent select screen)
 * Generated by ChoiceSystem from OpponentSpec
 */
export interface OpponentPreview {
  readonly spec: OpponentSpec;
  readonly threatScore?: number; // Decision #2: Omitted from MVP (undefined)
  readonly counterTags: readonly Tag[]; // Copied from spec for convenience
  readonly unitSummaries: readonly { name: string; role: Role }[] | null; // null = "???" mystery
}

// ============================================
// Save System
// ============================================

/**
 * Choice system save slice
 * Stores seed and battle index for deterministic opponent generation
 */
export interface SaveSliceChoice {
  readonly nextChoiceSeed: string; // Seed for next opponent choice generation
  readonly battleIndex: number; // How many battles completed (used for RNG fork)
  readonly lastChoices?: readonly OpponentPreview[]; // For UI state restoration
}

/**
 * Progression counters (persistent across runs)
 */
export interface ProgressionCounters {
  readonly runsAttempted: number; // Total runs started
  readonly runsCompleted: number; // Runs that reached final boss/completion
  readonly battlesWon: number; // Total battles won (all time)
  readonly battlesLost: number; // Total battles lost (all time)
  readonly unitsRecruited: number; // Total units recruited (all time)
}

/**
 * Complete save state envelope
 */
export interface SaveEnvelope {
  readonly version: 'v1'; // Versioning for future migrations
  readonly timestamp: string; // ISO 8601 timestamp
  readonly playerTeam: readonly PlayerUnit[]; // Current team (max 4)
  readonly inventory: readonly Item[]; // Player's items
  readonly progression: ProgressionCounters; // Persistent stats
  readonly choice: SaveSliceChoice; // Next opponent choice state
  readonly runSeed: number; // Root seed for this run
  
  // ============================================
  // FUTURE FEATURES (Optional - Backward Compatible)
  // These fields are optional to maintain save compatibility.
  // When implementing, provide defaults for missing values.
  // ============================================
  
  /**
   * Equipment system data (Planned)
   * Default: {} if undefined
   */
  readonly equippedItems?: Record<string, Equipment[]>; // unitId -> equipped items
  
  /**
   * Full inventory data (Planned)
   * Default: { items: [], equipment: [], maxItemSlots: 50, maxEquipmentSlots: 50 }
   */
  readonly inventoryData?: InventoryData;
  
  /**
   * Per-unit leveling data (Planned)
   * Default: {} if undefined
   */
  readonly levelingData?: Record<string, LevelingData>; // unitId -> leveling data
  
  /**
   * Active power boosters (Planned)
   * Default: [] if undefined
   */
  readonly activeBoosters?: readonly PowerBooster[];
}

// ============================================
// Economy & Rewards
// ============================================

/**
 * Item type
 */
export type ItemType = 'weapon' | 'armor' | 'accessory' | 'consumable';

/**
 * Item (equipment or consumable)
 */
export interface Item {
  readonly id: string;
  readonly name: string;
  readonly type: ItemType;
  readonly description?: string;
  readonly stats?: {
    readonly atkBonus?: number;
    readonly defBonus?: number;
    readonly speedBonus?: number;
    readonly hpRestore?: number;
  };
  readonly rarity?: 'common' | 'rare' | 'epic';
}

/**
 * Loot drop configuration
 */
export interface LootDrop {
  readonly itemId: string;
  readonly probability: number; // 0-1
}

/**
 * Battle rewards
 */
export interface BattleReward {
  readonly items: readonly Item[];
  readonly defeatedEnemies: readonly EnemyUnitTemplate[]; // Available for recruitment
  readonly experience: number;
  readonly equipment: readonly Equipment[]; // Equipment drops
  readonly gems: readonly string[]; // Gem IDs (NEW - Progression System)
}

/**
 * Roster data structure
 * Manages active party (used in battles) and bench (reserves)
 */
export interface RosterData {
  readonly activeParty: readonly PlayerUnit[]; // Combat team (max 4 units)
  readonly bench: readonly PlayerUnit[]; // Reserve units (unlimited)
}

/**
 * Roster swap operation
 * Specifies which units to swap between active party and bench
 */
export interface RosterSwap {
  readonly benchUnitId: string; // Unit from bench to activate
  readonly activeUnitId: string; // Unit from active party to bench
}

// ============================================
// Battle System
// ============================================

/**
 * Battle state
 */
export interface BattleState {
  readonly units: readonly Unit[]; // All units (player + enemies)
  readonly turnOrder: readonly string[]; // Unit IDs in initiative order
  readonly currentTurn: number;
  readonly isActive: boolean;
}

/**
 * Combat action types
 */
export type CombatActionType = 'attack' | 'defend' | 'defeat' | 'item-used';

/**
 * Attack action in combat log
 */
export interface AttackAction {
  readonly type: 'attack';
  readonly actorId: string;
  readonly targetId: string;
  readonly damage: number;
  readonly critical?: boolean;
  readonly dodged?: boolean;
  readonly seq: number; // Deterministic sequence number (NOT timestamp)
}

/**
 * Defend action in combat log
 */
export interface DefendAction {
  readonly type: 'defend';
  readonly actorId: string;
  readonly seq: number;
}

/**
 * Defeat action in combat log
 */
export interface DefeatAction {
  readonly type: 'defeat';
  readonly actorId: string;
  readonly targetId: string;
  readonly seq: number;
}

/**
 * Item used action in combat log
 */
export interface ItemUsedAction {
  readonly type: 'item-used';
  readonly actorId: string;
  readonly targetId: string;
  readonly itemId: string;
  readonly itemName: string;
  readonly hpRestored: number;
  readonly seq: number;
}

/**
 * Combat action in the log (union type)
 */
export type CombatAction = AttackAction | DefendAction | DefeatAction | ItemUsedAction;

/**
 * Battle result (after battle ends)
 */
export interface BattleResult {
  readonly winner: 'player' | 'enemy' | 'draw'; // Draw added for simultaneous defeat or stalemate
  readonly actions: readonly CombatAction[];
  readonly unitsDefeated: readonly string[]; // Unit IDs
  readonly turnsTaken: number;
}

// ============================================
// State Machine
// ============================================

/**
 * Game states for MVP loop
 * Transitions: menu → starter_select → opponent_select → team_prep → battle → rewards → recruit → roster_management → opponent_select (loop)
 * Defeat: battle → defeat → menu
 */
export type GameState =
  | 'menu'
  | 'starter_select'
  | 'opponent_select'
  | 'team_prep'
  | 'battle'
  | 'rewards'
  | 'recruit'
  | 'roster_management'
  | 'defeat' // Decision #5: Permadeath flow
  // ============================================
  // FUTURE STATES (Not yet implemented)
  // ============================================
  | 'inventory'    // TODO: Inventory management screen
  | 'equipment'    // TODO: Equipment management screen
  | 'level_up';    // TODO: Level-up screen with stat allocation

/**
 * Valid state transitions
 */
export const STATE_TRANSITIONS: Record<GameState, readonly GameState[]> = {
  menu: ['starter_select'],
  starter_select: ['opponent_select'],
  opponent_select: ['team_prep'],
  team_prep: ['battle'],
  battle: ['rewards', 'defeat', 'menu'], // Can win, lose, or draw (draw = instant restart)
  rewards: ['equipment'], // CHANGED: now goes to equipment screen
  equipment: ['recruit'], // NEW: equipment screen goes to recruit
  recruit: ['roster_management', 'opponent_select'], // NEW: can go to roster management or skip
  roster_management: ['opponent_select'], // NEW: roster management goes to opponent select
  defeat: ['menu'], // Decision #5: Instant restart

  // ============================================
  // FUTURE TRANSITIONS (Not yet wired)
  // ============================================
  inventory: ['menu', 'team_prep'], // TODO: Access from menu or before battle
  level_up: ['rewards', 'recruit'], // TODO: Trigger after rewards if level gained
} as const;

// ============================================
// Event System (Telemetry)
// ============================================

/**
 * Game event types for logging and telemetry
 */
export type GameEventType =
  | 'choice:generated'
  | 'choice:selected'
  | 'choice:degraded'
  | 'battle:started'
  | 'battle:ended'
  | 'battle:defeat'
  | 'unit:recruited'
  | 'run:started'
  | 'run:completed';

/**
 * Game event with metadata
 */
export interface GameEvent<T = unknown> {
  readonly type: GameEventType;
  readonly timestamp: number; // Unix timestamp in ms
  readonly data: T;
}

/**
 * Choice generation event metadata
 */
export interface ChoiceGeneratedEvent {
  readonly battleIndex: number;
  readonly previews: readonly { id: string; difficulty: Difficulty; primaryTag: Tag }[];
  readonly seed: number;
  readonly attempts: number; // How many re-rolls before success
  readonly degraded: boolean; // Whether constraints were relaxed
}

/**
 * Choice selection event metadata
 */
export interface ChoiceSelectedEvent {
  readonly battleIndex: number;
  readonly selectedId: string;
  readonly difficulty: Difficulty;
  readonly primaryTag: Tag;
}

/**
 * Battle event metadata
 */
export interface BattleStartedEvent {
  readonly battleIndex: number;
  readonly opponentId: string;
  readonly playerTeam: readonly { id: string; name: string; role: Role }[];
  readonly enemyTeam: readonly { id: string; name: string; role: Role }[];
}

// ============================================
// Utility Types
// ============================================

/**
 * Basic position
 */
export interface Position {
  readonly x: number;
  readonly y: number;
}

/**
 * Feature flags
 */
export interface FeatureFlags {
  readonly opponentChoice: boolean; // Enable opponent selection (off in prod until QA)
  readonly counterTags: boolean; // Show counter tags on opponent cards
  readonly devOverlay: boolean; // F1 debug overlay
}

/**
 * Default feature flags
 */
export const DEFAULT_FLAGS: FeatureFlags = {
  opponentChoice: process.env.NODE_ENV === 'development',
  counterTags: process.env.NODE_ENV === 'development',
  devOverlay: process.env.NODE_ENV === 'development',
} as const;

// ============================================
// System Interfaces
// ============================================

/**
 * Common system lifecycle
 */
export interface ISystem {
  readonly name: string;
  initialize(): Promise<Result<void, Error>>;
  update?(deltaTime: number): Promise<Result<void, Error>>;
  destroy(): Promise<void>;
}

/**
 * Serializable system (for save/load)
 */
export interface ISerializable {
  serialize(): string;
  deserialize(json: string): Result<void, Error>;
}

/**
 * Save store interface (storage abstraction)
 */
export interface ISaveStore {
  write(slot: string, payload: string): Promise<void>;
  read(slot: string): Promise<string>;
  delete(slot: string): Promise<void>;
  list(): Promise<Array<{ slot: string; modified: string; size: number }>>;
}

// ============================================
// FUTURE FEATURES (Type Scaffolding Only)
// ============================================

/**
 * Equipment System (Planned - Not Yet Implemented)
 * 
 * TODO: Implement when ready:
 * - Create EquipmentSystem class
 * - Create Equipment screen/UI
 * - Add equip/unequip logic
 * - Write comprehensive tests
 */
export interface Equipment {
  readonly id: string;
  readonly name: string;
  readonly description: string;
  readonly slot: 'weapon' | 'armor' | 'accessory';
  readonly stats: {
    readonly hp?: number;
    readonly atk?: number;
    readonly def?: number;
    readonly speed?: number;
  };
  readonly rarity: 'common' | 'uncommon' | 'rare' | 'epic' | 'legendary';
  readonly levelRequirement?: number;
  readonly spriteUrl?: string;
}

/**
 * Inventory System
 * 
 * Tracks equipped items per unit and unequipped equipment pool.
 * Structure: Map uses "unitId-slot" as key (e.g., "unit1-weapon")
 */
export interface InventoryData {
  readonly items: readonly Item[];
  readonly equippedItems: ReadonlyMap<string, Equipment>; // "unitId-slot" -> Equipment
  readonly unequippedItems: readonly Equipment[]; // Unequipped equipment pool
  readonly maxItemSlots: number;
  readonly maxEquipmentSlots: number;
}

/**
 * Leveling System (Planned - Not Yet Implemented)
 * 
 * TODO: Implement when ready:
 * - Create LevelingSystem class
 * - Create Level-up screen/UI
 * - Add XP calculation and stat growth
 * - Write comprehensive tests
 */
export interface LevelingData {
  readonly unitId: string;
  readonly currentXP: number;
  readonly level: number;
  readonly xpToNextLevel: number;
  readonly statPoints?: number; // For manual allocation (if implemented)
  readonly statGrowth?: {
    readonly hp: number;
    readonly atk: number;
    readonly def: number;
    readonly speed: number;
  };
}

/**
 * Power Booster System (Planned - Not Yet Implemented)
 * 
 * TODO: Implement when ready:
 * - Create PowerBoosterSystem class
 * - Add buff/debuff application logic
 * - Add visual indicators in battle
 * - Write comprehensive tests
 */
export interface PowerBooster {
  readonly id: string;
  readonly name: string;
  readonly description: string;
  readonly type: 'buff' | 'debuff';
  readonly statModifier: {
    readonly hp?: number;
    readonly atk?: number;
    readonly def?: number;
    readonly speed?: number;
  };
  readonly duration: number; // Number of battles or turns
  readonly stackable: boolean;
  readonly iconUrl?: string;
}<|MERGE_RESOLUTION|>--- conflicted
+++ resolved
@@ -264,10 +264,7 @@
   readonly maxHp: number;
   currentMp: number; // MUTABLE during battle (for abilities)
   readonly maxMp: number; // Maximum MP (typically 50)
-<<<<<<< HEAD
-=======
   readonly buffState: BuffState; // Active buffs/debuffs
->>>>>>> 1655a0ff
   readonly atk: number;
   readonly def: number;
   readonly speed: number;
