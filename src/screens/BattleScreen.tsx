--- conflicted
+++ resolved
@@ -1378,35 +1378,8 @@
             defending={defending.current.has(activeId ?? '')}
           />
           <div className="mt-3">
-<<<<<<< HEAD
-            {/* Main action menu, item submenu, ability submenu, or gem confirmation */}
-            {phase === 'gem-menu' ? (
-              <>
-                {(() => {
-                  const gemState = gameController.getGemState();
-                  if (!gemState.activeGem) {
-                    return (
-                      <div className="bg-gradient-to-b from-blue-900/95 to-blue-950/95 border-4 border-yellow-500/80 rounded-xl p-6 text-center text-red-300">
-                        No gem equipped!
-                        <div className="mt-2 text-sm text-gray-400">Press Escape to cancel</div>
-                      </div>
-                    );
-                  }
-                  const activation = getGemActivation(gemState.activeGem.element);
-                  return (
-                    <GemConfirmPanel
-                      gemActivation={activation}
-                      onConfirm={handleConfirmGemActivation}
-                      onCancel={handleCancelGemActivation}
-                    />
-                  );
-                })()}
-              </>
-            ) : phase === 'item-menu' || phase === 'item-targeting' ? (
-=======
             {/* Main action menu, item submenu, or ability submenu */}
-            {phase === 'item-menu' ? (
->>>>>>> 21629c5f
+            {phase === 'item-menu' || phase === 'item-targeting' ? (
               <>
                 {phase === 'item-menu' && (
                   <>
