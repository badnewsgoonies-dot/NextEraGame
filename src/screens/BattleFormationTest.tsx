--- conflicted
+++ resolved
@@ -32,10 +32,7 @@
     maxHp: 100,
     currentMp: isPlayer ? 50 : 0,
     maxMp: isPlayer ? 50 : 0,
-<<<<<<< HEAD
-=======
     buffState: { buffs: [] },
->>>>>>> 1655a0ff
     atk: 20,
     def: 15,
     speed: 40 + index * 5,
