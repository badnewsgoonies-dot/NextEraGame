/**
 * @deprecated
 * BattleSystem (Auto-Battle) is deprecated as of NextEra v2.0
 * 
 * The auto-battler system has been replaced by manual player-controlled combat (BattleScreen.tsx).
 * This file is preserved for:
 * - Test reference
 * - Backward compatibility
 * - Historical documentation
 * 
 * DO NOT USE in new code. Use the manual BattleScreen component instead.
 * Safe to remove once all dependent code is migrated.
 * 
 * Original Features (now in BattleScreen.tsx):
 * - Turn-based combat (speed-based initiative)
 * - Deterministic (same seed + teams = same outcome)
 * - Mutable state (Decision 1b: clone units, mutate HP during battle)
 * - 500 turn limit (Decision 3c: prevent infinite loops)
 * - Draw support (Decision 4c: both teams dead or stalemate)
 */

import type { IRng } from '../utils/rng.js';
import type { ILogger } from './Logger.js';
import type { 
  PlayerUnit, 
  EnemyUnitTemplate, 
  BattleUnit, 
  BattleResult, 
  CombatAction 
} from '../types/game.js';
import { EventLogger } from './EventLogger.js';

const MAX_BATTLE_TURNS = 500;

export class BattleSystem {
  constructor(
    private readonly logger: ILogger,
    private readonly eventLogger: EventLogger
  ) {}

  /**
   * Execute a complete battle
   * 
   * @param playerTeam - Player units (max 4)
   * @param enemyTeam - Enemy unit templates from opponent spec
   * @param battleRng - Deterministic RNG (fork of main RNG)
   * @param battleIndex - Battle number (for logging)
   * @param opponentId - Opponent spec ID (for logging)
   * @returns Battle result with all actions logged
   */
  executeBattle(
    playerTeam: readonly PlayerUnit[],
    enemyTeam: readonly EnemyUnitTemplate[],
    battleRng: IRng,
    battleIndex: number,
    opponentId: string
  ): BattleResult {
    // Step 1: Initialize battle units (mutable clones)
    const battleUnits = this.initializeBattleUnits(playerTeam, enemyTeam);

    // Step 1.5: Check for empty teams before battle starts
    const initialVictory = this.checkVictory(battleUnits);
    if (initialVictory !== null) {
      // Battle ends immediately (empty team scenario)
      return {
        winner: initialVictory,
        actions: [],
        unitsDefeated: [],
        turnsTaken: 0,
      };
    }

    // Step 2: Log battle start
    this.eventLogger.logBattleStarted({
      battleIndex,
      opponentId,
      playerTeam: battleUnits.filter(u => u.isPlayer).map(u => ({ id: u.id, name: u.name, role: u.role })),
      enemyTeam: battleUnits.filter(u => !u.isPlayer).map(u => ({ id: u.id, name: u.name, role: u.role })),
    });

    // Step 3: Calculate turn order (deterministic)
    const turnOrder = this.calculateTurnOrder(battleUnits);

    // Step 4: Execute battle loop
    const actions: CombatAction[] = [];
    const unitsDefeated: string[] = [];
    let turnCount = 0;
    let seq = 0;
    let winner: 'player' | 'enemy' | 'draw' | null = null;

    while (turnCount < MAX_BATTLE_TURNS && winner === null) {
      for (const actorId of turnOrder) {
        const actor = battleUnits.find(u => u.id === actorId);
        if (!actor || actor.currentHp <= 0) continue; // Skip dead units

        // Select target (lowest HP enemy)
        const target = this.selectTarget(actor, battleUnits);
        if (!target) continue; // No valid targets

        // Execute attack
        const action = this.executeAttack(actor, target, battleRng, seq++);
        actions.push(action);

        // Check if target was defeated
        if (target.currentHp <= 0) {
          unitsDefeated.push(target.id);
          actions.push({
            type: 'defeat',
            actorId: actor.id,
            targetId: target.id,
            seq: seq++,
          });
        }

        // Check victory condition
        winner = this.checkVictory(battleUnits);
        if (winner !== null) break;
      }

      turnCount++;
    }

    // Stalemate = draw (Decision 3c: 500 turns)
    if (winner === null) {
      winner = 'draw';
      this.logger.warn('battle:stalemate', { battleIndex, turns: turnCount });
    }

    // Log battle end
    this.eventLogger.logBattleEnded({
      battleIndex,
      winner,
      turnsTaken: turnCount,
      unitsDefeated,
    });

    if (winner === 'enemy' || winner === 'draw') {
      this.eventLogger.logBattleDefeat({
        battleIndex,
        playerTeam: battleUnits.filter(u => u.isPlayer).map(u => ({ id: u.id, name: u.name })),
      });
    }

    return {
      winner,
      actions,
      unitsDefeated,
      turnsTaken: turnCount,
    };
  }

  /**
   * Initialize battle units from player team and enemy templates
   * Decision 1b: Mutable approach - clone units and mutate HP during battle
   */
  private initializeBattleUnits(
    playerTeam: readonly PlayerUnit[],
    enemyTeam: readonly EnemyUnitTemplate[]
  ): BattleUnit[] {
    const units: BattleUnit[] = [];

    // Convert player units
    playerTeam.forEach((unit, index) => {
      units.push({
        id: unit.id,
        name: unit.name,
        role: unit.role,
        tags: unit.tags,
        currentHp: unit.hp,
        maxHp: unit.maxHp,
        currentMp: unit.currentMp,
        maxMp: 50,
<<<<<<< HEAD
=======
        buffState: { buffs: [] },
>>>>>>> 1655a0ff
        atk: unit.atk,
        def: unit.def,
        speed: unit.speed,
        isPlayer: true,
        originalIndex: index,
      });
    });

    // Convert enemy templates
    enemyTeam.forEach((template, index) => {
      units.push({
        id: template.id,
        name: template.name,
        role: template.role,
        tags: template.tags,
        currentHp: template.baseStats.hp,
        maxHp: template.baseStats.hp,
        currentMp: 0,
        maxMp: 0,
<<<<<<< HEAD
=======
        buffState: { buffs: [] },
>>>>>>> 1655a0ff
        atk: template.baseStats.atk,
        def: template.baseStats.def,
        speed: template.baseStats.speed,
        isPlayer: false,
        originalIndex: playerTeam.length + index,
      });
    });

    return units;
  }

  /**
   * Calculate turn order
   * Sort by: speed DESC, then isPlayer (true first), then originalIndex ASC
   */
  private calculateTurnOrder(units: readonly BattleUnit[]): string[] {
    const sorted = [...units].sort((a, b) => {
      // Primary: Speed (highest first)
      if (a.speed !== b.speed) return b.speed - a.speed;

      // Secondary: Player wins ties
      if (a.isPlayer !== b.isPlayer) return a.isPlayer ? -1 : 1;

      // Tertiary: Original index (deterministic)
      return a.originalIndex - b.originalIndex;
    });

    return sorted.map(u => u.id);
  }

  /**
   * Select target for attack
   * Target lowest HP enemy (deterministic)
   */
  private selectTarget(
    attacker: BattleUnit,
    allUnits: readonly BattleUnit[]
  ): BattleUnit | null {
    const enemies = allUnits.filter(u => u.isPlayer !== attacker.isPlayer && u.currentHp > 0);
    
    if (enemies.length === 0) return null;

    // Find lowest HP enemy
    // Break ties by originalIndex for determinism
    let target = enemies[0];
    for (const enemy of enemies) {
      if (enemy.currentHp < target.currentHp) {
        target = enemy;
      } else if (enemy.currentHp === target.currentHp && enemy.originalIndex < target.originalIndex) {
        target = enemy;
      }
    }

    return target;
  }

  /**
   * Calculate damage
   * Formula: floor(atk - def/2) + rng(-2, 2), minimum 1
   * Decision 2a: Use Math.floor for rounding
   */
  private calculateDamage(
    attacker: BattleUnit,
    defender: BattleUnit,
    rng: IRng
  ): number {
    const baseDamage = Math.floor(attacker.atk - defender.def / 2);
    const variance = rng.int(-2, 2);
    const totalDamage = baseDamage + variance;
    
    // Minimum 1 damage
    return Math.max(1, totalDamage);
  }

  /**
   * Execute an attack
   * Mutates defender.currentHp, returns CombatAction
   */
  private executeAttack(
    attacker: BattleUnit,
    defender: BattleUnit,
    rng: IRng,
    seq: number
  ): CombatAction {
    const damage = this.calculateDamage(attacker, defender, rng);
    
    // Apply damage (mutable)
    defender.currentHp -= damage;
    if (defender.currentHp < 0) defender.currentHp = 0;

    return {
      type: 'attack',
      actorId: attacker.id,
      targetId: defender.id,
      damage,
      seq,
    };
  }

  /**
   * Check victory condition
   * Returns 'player', 'enemy', 'draw' (simultaneous defeat), or null (ongoing)
   * Decision 4c: Draw if both teams defeated simultaneously
   */
  private checkVictory(units: readonly BattleUnit[]): 'player' | 'enemy' | 'draw' | null {
    const playersAlive = units.filter(u => u.isPlayer && u.currentHp > 0).length;
    const enemiesAlive = units.filter(u => !u.isPlayer && u.currentHp > 0).length;

    // Decision 4c: Draw if both teams dead (simultaneous defeat)
    if (playersAlive === 0 && enemiesAlive === 0) {
      return 'draw';
    }

    if (playersAlive === 0) {
      return 'enemy';
    }

    if (enemiesAlive === 0) {
      return 'player';
    }

    return null; // Battle continues
  }
}
<|MERGE_RESOLUTION|>--- conflicted
+++ resolved
@@ -170,10 +170,7 @@
         maxHp: unit.maxHp,
         currentMp: unit.currentMp,
         maxMp: 50,
-<<<<<<< HEAD
-=======
         buffState: { buffs: [] },
->>>>>>> 1655a0ff
         atk: unit.atk,
         def: unit.def,
         speed: unit.speed,
@@ -193,10 +190,7 @@
         maxHp: template.baseStats.hp,
         currentMp: 0,
         maxMp: 0,
-<<<<<<< HEAD
-=======
         buffState: { buffs: [] },
->>>>>>> 1655a0ff
         atk: template.baseStats.atk,
         def: template.baseStats.def,
         speed: template.baseStats.speed,
